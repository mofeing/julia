# This file is a part of Julia. License is MIT: https://julialang.org/license

isdefined(Main, :OffsetArrays) || @eval Main include("testhelpers/OffsetArrays.jl")
using .Main.OffsetArrays
import .Main.OffsetArrays: IdOffsetRange
using Random
using LinearAlgebra
using Base: IdentityUnitRange
using Test

if !isdefined(@__MODULE__, :T24Linear)
    include("testhelpers/arrayindexingtypes.jl")
end

let
# Basics
v0 = rand(4)
v = OffsetArray(v0, (-3,))
h = OffsetArray([-1,1,-2,2,0], (-3,))
@test axes(v) === (OffsetArrays.IdOffsetRange(Base.OneTo(4), -3),)
@test size(v) == (4,)
@test size(v, 1) == 4
@test_throws DimensionMismatch Array(v)

A0 = [1 3; 2 4]
A = OffsetArray(A0, (-1,2))                   # IndexLinear
S = OffsetArray(view(A0, 1:2, 1:2), (-1,2))   # IndexCartesian
@test axes(A) === axes(S) === (OffsetArrays.IdOffsetRange(Base.OneTo(2), -1), OffsetArrays.IdOffsetRange(Base.OneTo(2), 2))
@test size(A) == (2,2)
@test size(A, 1) == 2

# Scalar indexing
@test A[0,3] == A[1] == A[0,3,1] == S[0,3] == S[1] == S[0,3,1] == 1
@test A[1,3] == A[2] == A[1,3,1] == S[1,3] == S[2] == S[1,3,1] == 2
@test A[0,4] == A[3] == A[0,4,1] == S[0,4] == S[3] == S[0,4,1] == 3
@test A[1,4] == A[4] == A[1,4,1] == S[1,4] == S[4] == S[1,4,1] == 4
@test_throws BoundsError A[1,1]
@test_throws BoundsError S[1,1]
@test_throws BoundsError A[0,3,2]
@test_throws BoundsError S[0,3,2]
# partial indexing
S3 = OffsetArray(view(reshape(Vector(1:4*3*1), 4, 3, 1), 1:3, 1:2, :), (-1,-2,1))
@test S3[1,-1] == 2
@test S3[1,0] == 6
@test_throws BoundsError S3[1,1]
@test_throws BoundsError S3[1,-2]
S4 = OffsetArray(view(reshape(Vector(1:4*3*2), 4, 3, 2), 1:3, 1:2, :), (-1,-2,1))
@test S4[1,-1,2] == 2
@test S4[1,0,2] == 6
@test_throws BoundsError S4[1,1,2]
@test_throws BoundsError S4[1,-2,2]


# Vector indexing
@test A[:, 3] == S[:, 3] == OffsetArray([1,2], (A.offsets[1],))
@test A[:, 4] == S[:, 4] == OffsetArray([3,4], (A.offsets[1],))
@test_throws BoundsError A[:, 1]
@test_throws BoundsError S[:, 1]
@test A[0, :] == S[0, :] == OffsetArray([1,3], (A.offsets[2],))
@test A[1, :] == S[1, :] == OffsetArray([2,4], (A.offsets[2],))
@test_throws BoundsError A[2, :]
@test_throws BoundsError S[2, :]
@test A[0:1, 3] == S[0:1, 3] == [1,2]
@test A[[1,0], 3] == S[[1,0], 3] == [2,1]
@test A[0, 3:4] == S[0, 3:4] == [1,3]
@test A[1, [4,3]] == S[1, [4,3]] == [4,2]
@test A[:, :] == S[:, :] == A

A_3_3 = OffsetArray(Matrix{Int}(undef, 3,3), (-2,-1))
A_3_3[:, :] = reshape(1:9, 3, 3)
for i = 1:9 @test A_3_3[i] == i end
A_3_3[-1:1, 0:2] = reshape(1:9, 3, 3)
for i = 1:9 @test A_3_3[i] == i end
A_3_3[:, :] = 1:9
for i = 1:9 @test A_3_3[i] == i end
A_3_3[-1:1, 0:2] = 1:9
for i = 1:9 @test A_3_3[i] == i end
A_3_3[:] = 1:9
for i = 1:9 @test A_3_3[i] == i end
A_3_3[1:9] = 1:9
for i = 1:9 @test A_3_3[i] == i end

# CartesianIndexing
@test A[CartesianIndex((0,3))] == S[CartesianIndex((0,3))] == 1
@test_throws BoundsError A[CartesianIndex(1,1)]
@test_throws BoundsError S[CartesianIndex(1,1)]
@test eachindex(A) == 1:4
@test eachindex(S) == CartesianIndices(axes(S)) == CartesianIndices(map(Base.IdentityUnitRange, (0:1,3:4)))

# LinearIndices
# issue 27986
let a1 = [11,12,13], a2 = [1 2; 3 4]
    b1 = OffsetArray(a1, (-3,))
    i1 = LinearIndices(b1)
    @test i1[-2] == -2
    @test_throws BoundsError i1[-3]
    @test_throws BoundsError i1[1]
    @test i1[-2:end] === -2:0
    @test @inferred(i1[-2:0]) === -2:0
    @test_throws BoundsError i1[-3:end]
    @test_throws BoundsError i1[-2:1]
    b2 = OffsetArray(a2, (-3,5))
    i2 = LinearIndices(b2)
    @test i2[3] == 3
    @test_throws BoundsError i2[0]
    @test_throws BoundsError i2[5]
    @test @inferred(i2[2:3])   === 2:3
    @test @inferred(i2[1:2:4]) === 1:2:3
    @test_throws BoundsError i2[1:5]
    @test_throws BoundsError i2[1:2:5]
end

# issue #37274
let a = 1:3
    oa = OffsetArray(a, 0:2)
    b = @view oa[0]
    @test b[] == b[1] == b[1,1] == 1
    @test_throws BoundsError b[0]
    @test_throws BoundsError b[2]
end

# logical indexing
@test A[A .> 2] == [3,4]
@test_throws BoundsError h[trues(2)]
@test_throws BoundsError h[trues(5)]
@test h[OffsetArray(trues(5), (-3,))] == parent(h)
@test h[OffsetArray([true,false,false,true,true], (-3,))] == parent(h)[[1,4,5]]
@test A[OffsetArray([true false; false true], A.offsets)] == [1,4]
@test A[OffsetArray([true true;  false true], A.offsets)] == [1,3,4]
@test_throws BoundsError A[[true true;  false true]]

# begin, end
a0 = rand(2,3,4,2)
a = OffsetArray(a0, (-2,-3,4,5))
@test a[begin,end,end,begin] == a0[begin,end,end,begin] ==
      a0[1,3,4,1] == a0[end-1,begin+2,begin+3,end-1]

# view
S = view(A, :, 3)
@test S == OffsetArray([1,2], (A.offsets[1],))
@test S[0] == 1
@test S[1] == 2
@test_throws BoundsError S[2]
@test axes(S) === (Base.IdentityUnitRange(OffsetArrays.IdOffsetRange(Base.OneTo(2), -1)),)
S = view(A, 0, :)
@test S == OffsetArray([1,3], (A.offsets[2],))
@test S[3] == 1
@test S[4] == 3
@test_throws BoundsError S[1]
@test axes(S) === (Base.IdentityUnitRange(OffsetArrays.IdOffsetRange(Base.OneTo(2), 2)),)
S = view(A, 0:0, 4)
@test S == [3]
@test S[1] == 3
@test_throws BoundsError S[0]
@test axes(S) === (Base.OneTo(1),)
S = view(A, 1, 3:4)
@test S == [2,4]
@test S[1] == 2
@test S[2] == 4
@test_throws BoundsError S[3]
@test axes(S) === (Base.OneTo(2),)
S = view(A, :, :)
@test S == A
@test S[0,3] == S[1] == 1
@test S[1,3] == S[2] == 2
@test S[0,4] == S[3] == 3
@test S[1,4] == S[4] == 4
@test_throws BoundsError S[1,1]
@test axes(S) === Base.IdentityUnitRange.((OffsetArrays.IdOffsetRange(Base.OneTo(2), -1), OffsetArrays.IdOffsetRange(Base.OneTo(2), 2)))
# https://github.com/JuliaArrays/OffsetArrays.jl/issues/27
g = OffsetArray(Vector(-2:3), (-3,))
gv = view(g, -1:2)
@test axes(gv, 1) === Base.OneTo(4)
@test collect(gv) == -1:2
gv = view(g, OffsetArray(-1:2, (-2,)))
@test axes(gv, 1) === OffsetArrays.IdOffsetRange(Base.OneTo(4), -2)
@test collect(gv) == -1:2
gv = view(g, OffsetArray(-1:2, (-1,)))
@test axes(gv, 1) === OffsetArrays.IdOffsetRange(Base.OneTo(4), -1)
@test collect(gv) == -1:2

# iteration
for (a,d) in zip(A, A0)
    @test a == d
end


# show
io = IOBuffer()
show(io, v)
str = String(take!(io))
show(io, v0)
@test str == String(take!(io))
show(io, A)
str = String(take!(io))
@test str == "[1 3; 2 4]"
show(io, S)
str = String(take!(io))
@test str == "[1 3; 2 4]"
show(io, MIME("text/plain"), A)
strs = split(strip(String(take!(io))), '\n')
@test strs[2] == " 1  3"
@test strs[3] == " 2  4"
v = OffsetArray(rand(3), (-2,))
show(io, v)
str = String(take!(io))
show(io, parent(v))
@test str == String(take!(io))
smry = summary(v)
@test occursin("OffsetArray(::Vector{Float64", smry)
@test occursin("with indices -1:1", smry)
function cmp_showf(printfunc, io, A; options = ())
    ioc = IOContext(io, :limit => true, :compact => true, options...)
    printfunc(ioc, A)
    str1 = String(take!(io))
    printfunc(ioc, parent(A))
    str2 = String(take!(io))
    @test str1 == str2
end
cmp_showf(Base.print_matrix, io, OffsetArray(rand(5,5), (10,-9)))       # rows&cols fit
cmp_showf(Base.print_matrix, io, OffsetArray(rand(10^3,5), (10,-9)))    # columns fit
cmp_showf(Base.print_matrix, io, OffsetArray(rand(5,10^3), (10,-9)))    # rows fit
cmp_showf(Base.print_matrix, io, OffsetArray(rand(10^3,10^3), (10,-9))) # neither fits
cmp_showf(Base.print_matrix, io, OffsetArray(reshape(range(-0.212121212121, stop=2/11, length=3*29), 3, 29), (-2, -15)); options=(:displaysize=>(53,210),))
cmp_showf(show, io, OffsetArray(collect(1:100), (100,)))   # issue #31641

targets1 = ["0-dimensional OffsetArray(::Array{Float64, 0}) with eltype Float64:\n1.0",
            "1-element OffsetArray(::Vector{Float64}, 2:2) with eltype Float64 with indices 2:2:\n 1.0",
            "1×1 OffsetArray(::Matrix{Float64}, 2:2, 3:3) with eltype Float64 with indices 2:2×3:3:\n 1.0",
            "1×1×1 OffsetArray(::Array{Float64, 3}, 2:2, 3:3, 4:4) with eltype Float64 with indices 2:2×3:3×4:4:\n[:, :, 4] =\n 1.0",
            "1×1×1×1 OffsetArray(::Array{Float64, 4}, 2:2, 3:3, 4:4, 5:5) with eltype Float64 with indices 2:2×3:3×4:4×5:5:\n[:, :, 4, 5] =\n 1.0"]
targets2 = ["(fill(1.0), fill(1.0))",
            "([1.0], [1.0])",
            "([1.0;;], [1.0;;])",
            "([1.0;;;], [1.0;;;])",
            "([1.0;;;;], [1.0;;;;])"]
@testset "printing of OffsetArray with n=$n" for n = 0:4
    a = OffsetArray(fill(1.,ntuple(Returns(1),n)), ntuple(identity,n))
    show(IOContext(io, :limit => true), MIME("text/plain"), a)
    @test String(take!(io)) == targets1[n+1]
    show(IOContext(io, :limit => true), MIME("text/plain"), (a,a))
    @test String(take!(io)) == targets2[n+1]
end
P = OffsetArray(rand(8,8), (1,1))
PV = view(P, 2:3, :)
@test endswith(summary(PV), "with indices Base.OneTo(2)×$(repr(axes(P,2)))")

# Similar
B = similar(A, Float32)
@test isa(B, OffsetArray{Float32,2})
@test axes(B) === axes(A)
B = similar(A, (3,4))
@test isa(B, Array{Int,2})
@test size(B) == (3,4)
@test axes(B) === (Base.OneTo(3), Base.OneTo(4))
B = similar(A, (-3:3,1:4))
@test isa(B, OffsetArray{Int,2})
@test axes(B) === (OffsetArrays.IdOffsetRange(Base.OneTo(7), -4), OffsetArrays.IdOffsetRange(Base.OneTo(4)))
B = similar(parent(A), (-3:3,1:4))
@test isa(B, OffsetArray{Int,2})
@test axes(B) === (OffsetArrays.IdOffsetRange(Base.OneTo(7), -4), OffsetArrays.IdOffsetRange(Base.OneTo(4)))

# Indexing with OffsetArray indices
i1 = OffsetArray([2,1], (-5,))
i1 = OffsetArray([2,1], -5)
b = A0[i1, 1]
@test axes(b) === (OffsetArrays.IdOffsetRange(Base.OneTo(2), -5),)
@test b[-4] == 2
@test b[-3] == 1
b = A0[1,i1]
@test axes(b) === (OffsetArrays.IdOffsetRange(Base.OneTo(2), -5),)
@test b[-4] == 3
@test b[-3] == 1
v = view(A0, i1, 1)
@test axes(v) === (OffsetArrays.IdOffsetRange(Base.OneTo(2), -5),)
v = view(A0, 1:1, i1)
@test axes(v) === (Base.OneTo(1), OffsetArrays.IdOffsetRange(Base.OneTo(2), -5))

# copyto! and fill!
a = OffsetArray{Int}(undef, (-3:-1,))
fill!(a, -1)
copyto!(a, (1,2))   # non-array iterables
@test a[-3] == 1
@test a[-2] == 2
@test a[-1] == -1
fill!(a, -1)
copyto!(a, -2, (1,2))
@test a[-3] == -1
@test a[-2] == 1
@test a[-1] == 2
@test_throws BoundsError copyto!(a, 1, (1,2))
fill!(a, -1)
copyto!(a, -2, (1,2,3), 2)
@test a[-3] == -1
@test a[-2] == 2
@test a[-1] == 3
@test_throws BoundsError copyto!(a, -2, (1,2,3), 1)
fill!(a, -1)
copyto!(a, -2, (1,2,3), 1, 2)
@test a[-3] == -1
@test a[-2] == 1
@test a[-1] == 2

b = 1:2    # copy between AbstractArrays
bo = OffsetArray(1:2, (-3,))
copyto!(a, b)    # no BoundsError, see #34049
@test a[-3] == 1
@test a[-2] == 2
@test a[-1] == 2
fill!(a, -1)
copyto!(a, bo)
@test a[-3] == 1
@test a[-2] == 2
@test a[-1] == -1
fill!(a, -1)
copyto!(a, -2, bo)
@test a[-3] == -1
@test a[-2] == 1
@test a[-1] == 2
@test_throws BoundsError copyto!(a, -4, bo)
@test_throws BoundsError copyto!(a, -1, bo)
fill!(a, -1)
copyto!(a, -3, b, 2)
@test a[-3] == 2
@test a[-2] == a[-1] == -1
@test_throws BoundsError copyto!(a, -3, b, 1, 4)
am = OffsetArray{Int}(undef, (1:1, 7:9))  # for testing linear indexing
fill!(am, -1)
copyto!(am, b)
@test am[1] == 1
@test am[2] == 2
@test am[3] == -1
@test am[1,7] == 1
@test am[1,8] == 2
@test am[1,9] == -1

# map
dest = similar(am)
map!(+, dest, am, am)
@test dest[1,7] == 2
@test dest[1,8] == 4
@test dest[1,9] == -2

am = map(identity, a)
@test isa(am, OffsetArray)
@test am == a

# https://github.com/JuliaArrays/OffsetArrays.jl/issues/106
@test isequal(map(!, OffsetArray([true,missing],2)), OffsetArray([false, missing], 2))
@test isequal(map(!, OffsetArray([true missing; false true], 2, -1)), OffsetArray([false missing; true false], 2, -1))
P = view([true missing; false true; true false], 1:2:3, :)
@test IndexStyle(P) === IndexCartesian()
@test isequal(map(!, OffsetArray(P, 2, -1)), OffsetArray(map(!, P), 2, -1))
P = TSlow([true missing; false true])
@test IndexStyle(P) === IndexCartesian()
@test isequal(map(!, OffsetArray(P, 2, -1)), OffsetArray(map(!, P), 2, -1))

# dropdims
a0 = rand(1,1,8,8,1)
a = OffsetArray(a0, (-1,2,3,4,5))
@test @inferred(dropdims(a, dims=1)) == @inferred(dropdims(a, dims=(1,))) == OffsetArray(reshape(a, (1,8,8,1)), (2,3,4,5))
@test @inferred(dropdims(a, dims=5)) == @inferred(dropdims(a, dims=(5,))) == OffsetArray(reshape(a, (1,1,8,8)), (-1,2,3,4))
@test @inferred(dropdims(a, dims=(1,5))) == dropdims(a, dims=(5,1)) == OffsetArray(reshape(a, (1,8,8)), (2,3,4))
@test @inferred(dropdims(a, dims=(1,2,5))) == dropdims(a, dims=(5,2,1)) == OffsetArray(reshape(a, (8,8)), (3,4))
@test_throws ArgumentError dropdims(a, dims=0)
@test_throws ArgumentError dropdims(a, dims=(1,1))
@test_throws ArgumentError dropdims(a, dims=(1,2,1))
@test_throws ArgumentError dropdims(a, dims=(1,1,2))
@test_throws ArgumentError dropdims(a, dims=3)
@test_throws ArgumentError dropdims(a, dims=4)
@test_throws ArgumentError dropdims(a, dims=6)

# push!
v = OffsetArray(rand(4), (-3,))
v2 = copy(v)
@test push!(v2, 1) === v2
@test v2[axes(v, 1)] == v
@test v2[end] == 1
@test v2[begin] == v[begin] == v[-2]
v2 = copy(v)
@test push!(v2, 2, 1) === v2
@test v2[axes(v, 1)] == v
@test v2[end-1] == 2
@test v2[end] == 1

# push!(v::AbstractVector, x...)
v2 = copy(v)
@test @invoke(push!(v2::AbstractVector, 3)) === v2
@test v2[axes(v,1)] == v
@test v2[end] == 3
@test v2[begin] == v[begin] == v[-2]
v2 = copy(v)
@test @invoke(push!(v2::AbstractVector, 5, 6)) == v2
@test v2[axes(v,1)] == v
@test v2[end-1] == 5
@test v2[end] == 6

# append! from array
v2 = copy(v)
@test append!(v2, [2, 1]) === v2
@test v2[axes(v, 1)] == v
@test v2[lastindex(v)+1:end] == [2, 1]
# append! from HasLength iterator
v2 = copy(v)
@test append!(v2, (v for v in [2, 1])) === v2
@test v2[axes(v, 1)] == v
@test v2[lastindex(v)+1:end] == [2, 1]
# append! from SizeUnknown iterator
v2 = copy(v)
@test append!(v2, (v for v in [2, 1] if true)) === v2
@test v2[axes(v, 1)] == v
@test v2[lastindex(v)+1:end] == [2, 1]

# append!(::AbstractVector, ...)
# append! from array
v2 = copy(v)
@test @invoke(append!(v2::AbstractVector, [2, 1]::Any)) === v2
@test v2[axes(v, 1)] == v
@test v2[lastindex(v)+1:end] == [2, 1]
# append! from HasLength iterator
v2 = copy(v)
@test @invoke(append!(v2::AbstractVector, (v for v in [2, 1])::Any)) === v2
@test v2[axes(v, 1)] == v
@test v2[lastindex(v)+1:end] == [2, 1]
# append! from SizeUnknown iterator
v2 = copy(v)
@test @invoke(append!(v2::AbstractVector, (v for v in [2, 1] if true)::Any)) === v2
@test v2[axes(v, 1)] == v
@test v2[lastindex(v)+1:end] == [2, 1]

# other functions
v = OffsetArray(v0, (-3,))
@test lastindex(v) == 1
@test v ≈ v
@test (@inferred axes(v')[1]) === OffsetArrays.IdOffsetRange(Base.OneTo(1))
@test (@inferred axes(v')[2]) === OffsetArrays.IdOffsetRange(Base.OneTo(4), -3)
@test parent(v) == collect(v)
rv = reverse(v)
@test axes(rv) == axes(v)
@test rv[1] == v[-2]
@test rv[0] == v[-1]
@test rv[-1] == v[0]
@test rv[-2] == v[1]
cv = copy(v)
@test reverse!(cv) == rv

@testset "reverse! (issue #45870)" begin
    @testset for n in [4,5]
        offset = typemax(Int)-n
        vo = OffsetArray([1:n;], offset)
        vo2 = OffsetArray([1:n;], offset)
        @test reverse!(vo) == OffsetArray(n:-1:1, offset)
        @test reverse!(vo) == vo2
        @test_throws BoundsError reverse!(vo, firstindex(vo)-1, firstindex(vo))
        @test reverse!(vo, firstindex(vo), firstindex(vo)-1) == vo2
        @test reverse!(vo, firstindex(vo), firstindex(vo)) == vo2
        @test reverse!(vo, lastindex(vo), lastindex(vo)) == vo2
        @test reverse!(vo, lastindex(vo), lastindex(vo)+1) == vo2 # overflow in stop
        @test reverse!(vo, firstindex(vo)+1) == OffsetArray([1;n:-1:2], offset)
        @test reverse!(vo2, firstindex(vo)+1, lastindex(vo)-1) == OffsetArray([1;n-1:-1:2;n], offset)
    end
end

A = OffsetArray(rand(4,4), (-3,5))
@test lastindex(A) == 16
@test lastindex(A, 1) == 1
@test lastindex(A, 2) == 9
@test A ≈ A
@test axes(A') === (OffsetArrays.IdOffsetRange(Base.OneTo(4), 5), OffsetArrays.IdOffsetRange(Base.OneTo(4), -3))
@test parent(copy(A')) == copy(parent(A)')
@test collect(A) == parent(A)
@test maximum(A) == maximum(parent(A))
@test minimum(A) == minimum(parent(A))
@test extrema(A) == extrema(parent(A))
@test maximum(A, dims=1) == OffsetArray(maximum(parent(A), dims=1), A.offsets)
@test maximum(A, dims=2) == OffsetArray(maximum(parent(A), dims=2), A.offsets)
@test maximum(A, dims=1:2) == OffsetArray(maximum(parent(A), dims=1:2), A.offsets)
C = similar(A)
cumsum!(C, A, dims=1)
@test parent(C) == cumsum(parent(A), dims=1)
@test parent(cumsum(A, dims=1)) == cumsum(parent(A), dims=1)
cumsum!(C, A, dims=2)
@test parent(C) == cumsum(parent(A), dims=2)
R = similar(A, (1:1, 6:9))
maximum!(R, A)
@test parent(R) == maximum(parent(A), dims=1)
R = similar(A, (-2:1, 1:1))
maximum!(R, A)
@test parent(R) == maximum(parent(A), dims=2)
amin, iamin = findmin(A)
pmin, ipmin = findmin(parent(A))
@test amin == pmin
@test A[iamin] == amin
@test amin == parent(A)[ipmin]
amax, iamax = findmax(A)
pmax, ipmax = findmax(parent(A))
@test amax == pmax
@test A[iamax] == amax
@test amax == parent(A)[ipmax]
z = OffsetArray([0 0; 2 0; 0 0; 0 0], (-3,-1))
I = findall(!iszero, z)
@test I == [CartesianIndex(-1, 0)]
@test findall(!iszero,h) == [-2:1;]
@test findall(x->x>0, h) == [-1,1]
@test findall(x->x<0, h) == [-2,0]
@test findall(x->x==0, h) == [2]
@test sum(A_3_3) == 45
@test sum(x->2x, A_3_3) == 90
@test sum(A_3_3, dims=1) == OffsetArray([6 15 24], A_3_3.offsets)
@test sum(A_3_3, dims=2) == OffsetArray(reshape([12,15,18],(3,1)), A_3_3.offsets)
@test sum(OffsetArray(fill(1,3000), -1000)) == 3000

# https://github.com/JuliaArrays/OffsetArrays.jl/issues/92
A92 = OffsetArray(reshape(1:27, 3, 3, 3), -2, -2, -2)
B92 = view(A92, :, :, -1:0)
@test axes(B92) == (-1:1, -1:1, 1:2)
@test sum(B92, dims=(2,3)) == OffsetArray(reshape([51,57,63], Val(3)), -2, -2, 0)
B92 = view(A92, :, :, Base.IdentityUnitRange(-1:0))
@test sum(B92, dims=(2,3)) == OffsetArray(reshape([51,57,63], Val(3)), -2, -2, -2)

@test norm(v) ≈ norm(parent(v))
@test norm(A) ≈ norm(parent(A))
@test dot(v, v) ≈ dot(v0, v0)

# Prior to its removal from Base, cumsum_kbn was used here. To achieve the same level of
# accuracy in the tests, we need to use BigFloats with enlarged precision.
@testset "high-precision array reduction" begin
    setprecision(BigFloat, 500) do
        v  = OffsetArray(BigFloat[1,1e100,1,-1e100], (-3,)) .* 1000
        v2 = OffsetArray(BigFloat[1,-1e100,1,1e100], ( 5,)) .* 1000
        @test isa(v, OffsetArray)
        cv  = OffsetArray(BigFloat[1, 1e100, 1e100,2], (-3,)) .* 1000
        cv2 = OffsetArray(BigFloat[1,-1e100,-1e100,2], ( 5,)) .* 1000
        @test cumsum(v) ≈ cv
        @test cumsum(v2) ≈ cv2
        @test sum(v) ≈ sum(parent(v))
    end
end

amin, amax = extrema(parent(A))
@test clamp.(A, (amax+amin)/2, amax).parent == clamp.(parent(A), (amax+amin)/2, amax)

@test unique(A, dims=1) == OffsetArray(parent(A), 0, first(axes(A, 2)) - 1)
@test unique(A, dims=2) == OffsetArray(parent(A), first(axes(A, 1)) - 1, 0)
v = OffsetArray(rand(8), (-2,))
@test sort(v) == OffsetArray(sort(parent(v)), v.offsets)
@test sortslices(A, dims=1) == OffsetArray(sortslices(parent(A), dims=1), A.offsets)
@test sortslices(A, dims=2) == OffsetArray(sortslices(parent(A), dims=2), A.offsets)
@test sort(A, dims=1) == OffsetArray(sort(parent(A), dims=1), A.offsets)
@test sort(A, dims=2) == OffsetArray(sort(parent(A), dims=2), A.offsets)
# Issue #33977
soa = OffsetArray([2,2,3], -2)
@test searchsorted(soa, 1) === -1:-2
@test searchsortedfirst(soa, 1) == -1
@test searchsortedlast(soa, 1) == -2
@test first(sort!(soa; alg=QuickSort)) == 2
@test first(sort!(soa; alg=MergeSort)) == 2
soa = OffsetArray([2,2,3], typemax(Int)-4)
@test searchsorted(soa, 1) == typemax(Int)-3:typemax(Int)-4
@test searchsortedfirst(soa, 2) == typemax(Int) - 3
@test searchsortedlast(soa, 2) == typemax(Int) - 2
@test first(sort!(soa; alg=QuickSort)) == 2
@test first(sort!(soa; alg=MergeSort)) == 2

@test mapslices(sort, A, dims=1) == OffsetArray(mapslices(sort, parent(A), dims=1), A.offsets)
@test mapslices(sort, A, dims=2) == OffsetArray(mapslices(sort, parent(A), dims=2), A.offsets)

@test rotl90(A) == OffsetArray(rotl90(parent(A)), A.offsets[[2,1]])
@test rotr90(A) == OffsetArray(rotr90(parent(A)), A.offsets[[2,1]])
@test reverse(A, dims=1) == OffsetArray(reverse(parent(A), dims=1), A.offsets)
@test reverse(A, dims=2) == OffsetArray(reverse(parent(A), dims=2), A.offsets)
@test reverse(A) == reverse!(reverse(A, dims=1), dims=2)

Aodd = OffsetArray(rand(3,5), (-3,5))
@test reverse(Aodd, dims=1) == OffsetArray(reverse(parent(Aodd), dims=1), Aodd.offsets)
@test reverse(Aodd, dims=2) == OffsetArray(reverse(parent(Aodd), dims=2), Aodd.offsets)
@test reverse(Aodd) == reverse!(reverse(Aodd, dims=1), dims=2)

@test A .+ 1 == OffsetArray(parent(A) .+ 1, A.offsets)
@test 2*A == OffsetArray(2*parent(A), A.offsets)
@test A+A == OffsetArray(parent(A)+parent(A), A.offsets)
@test A.*A == OffsetArray(parent(A).*parent(A), A.offsets)

@test circshift(A, (-1,2)) == OffsetArray(circshift(parent(A), (-1,2)), A.offsets)

src = reshape(Vector(1:16), (4,4))
dest = OffsetArray(Matrix{Int}(undef, 4,4), (-1,1))
circcopy!(dest, src)
@test parent(dest) == [8 12 16 4; 5 9 13 1; 6 10 14 2; 7 11 15 3]
@test dest[1:3,2:4] == src[1:3,2:4]

# reshape
A = OffsetArray(rand(4,4), (-3,5))
@test vec(A) == reshape(A, :) == reshape(A, 16) == reshape(A, Val(1)) == A[:] == vec(A.parent)
A = OffsetArray(view(rand(4,4), 1:4, 4:-1:1), (-3,5))
@test vec(A) == reshape(A, :) == reshape(A, 16) == reshape(A, Val(1)) == A[:] == vec(A.parent)
# issue #33614
A = OffsetArray(-1:0, (-2,))
@test reshape(A, :) === A
Arsc = reshape(A, :, 1)
Arss = reshape(A, 2, 1)
@test Arsc[1,1] == Arss[1,1] == -1
@test Arsc[2,1] == Arss[2,1] == 0
@test_throws BoundsError Arsc[0,1]
@test_throws BoundsError Arss[0,1]
A = OffsetArray([-1,0], (-2,))
Arsc = reshape(A, :, 1)
Arsc[1,1] = 5
@test first(A) == 5

# broadcast
a = [1]
b = OffsetArray(a, (0,))
@test @inferred(a .+ b) == [2]
a = OffsetArray([1, -2, 1], (-2,))
@test a .* a' == OffsetArray([ 1 -2  1;
                              -2  4 -2;
                               1 -2  1], (-2,-2))

end # let

# Check that similar throws a MethodError rather than a
# StackOverflowError if no appropriate method has been defined
# (#18107)
module SimilarUR
    using Test
    struct MyURange <: AbstractUnitRange{Int}
        start::Int
        stop::Int
    end
    ur = MyURange(1,3)
    a = Vector{Int}(undef, 2)

    function catch_exception(f, args...)
        try
            f(args...)
        catch err
            return err
        end
    end
    # type-piracy https://github.com/JuliaArrays/OffsetArrays.jl/issues/87
    @test_broken (catch_exception(similar, a, ur) isa MethodError)
    @test_broken (catch_exception(similar, a, Float64, ur) isa MethodError)
    @test_broken (catch_exception(similar, a, Float64, (ur,)) isa MethodError)
    # @test_throws MethodError similar(a, ur)
    # @test_throws MethodError similar(a, Float64, ur)
    # @test_throws MethodError similar(a, Float64, (ur,))
    @test_throws MethodError similar(a, (2.0,3.0))
end

@testset "Issue 28101" begin
    A = OffsetArray(reshape(16:-1:1, (4, 4)), (-3,5))
    @test maximum(A, dims=1) == OffsetArray(maximum(parent(A), dims=1), A.offsets)
end

@testset "in-place reductions with mismatched dimensionalities" begin
    B = OffsetArray(reshape(1:24, 4, 3, 2), -5, 6, -7)
    for R in (fill(0, -4:-1), fill(0, -4:-1, 7:7), fill(0, -4:-1, 7:7, -6:-6))
        @test @inferred(maximum!(R, B)) == reshape(maximum(B, dims=(2,3)), axes(R)) == reshape(21:24, axes(R))
        @test @allocated(maximum!(R, B)) <= 400
        @test @inferred(minimum!(R, B)) == reshape(minimum(B, dims=(2,3)), axes(R)) == reshape(1:4, axes(R))
        @test @allocated(minimum!(R, B)) <= 400
    end
    for R in (fill(0, -4:-4, 7:9), fill(0, -4:-4, 7:9, -6:-6))
        @test @inferred(maximum!(R, B)) == reshape(maximum(B, dims=(1,3)), axes(R)) == reshape(16:4:24, axes(R))
        @test @allocated(maximum!(R, B)) <= 400
        @test @inferred(minimum!(R, B)) == reshape(minimum(B, dims=(1,3)), axes(R)) == reshape(1:4:9, axes(R))
        @test @allocated(minimum!(R, B)) <= 400
    end
    @test_throws DimensionMismatch maximum!(fill(0, -4:-1, 7:7, -6:-6, 1:1), B)
    @test_throws DimensionMismatch minimum!(fill(0, -4:-1, 7:7, -6:-6, 1:1), B)
    @test_throws DimensionMismatch maximum!(fill(0, -4:-4, 7:9, -6:-6, 1:1), B)
    @test_throws DimensionMismatch minimum!(fill(0, -4:-4, 7:9, -6:-6, 1:1), B)
    @test_throws DimensionMismatch maximum!(fill(0, -4:-4, 7:7, -6:-5, 1:1), B)
    @test_throws DimensionMismatch minimum!(fill(0, -4:-4, 7:7, -6:-5, 1:1), B)
end

@testset "first/last n elements of vector" begin
    v0 = rand(6)
    v = OffsetArray(v0, (-3,))
    @test_throws ArgumentError first(v, -2)
    @test first(v, 2) == v[begin:begin+1]
    @test first(v, 100) == v0
    @test first(v, 100) !== v
    @test first(v, 1) == [v[begin]]
    @test_throws ArgumentError last(v, -2)
    @test last(v, 2) == v[end-1:end]
    @test last(v, 100) == v0
    @test last(v, 100) !== v
    @test last(v, 1) == [v[end]]

    @testset "overflow (issue #45842)" begin
        a = [2,3,4]
        b = OffsetArray(a, 2:4)
        @test first(a, typemax(Int)) == first(b, typemax(Int))
        b = OffsetArray(a, typemin(Int))
        @test last(a, 100) == last(b, 100)
    end
end

@testset "Resizing OffsetVectors" begin
    local a = OffsetVector(rand(5),-3)
    axes(a,1) == -2:2
    length(a) == 5
    resize!(a,3)
    length(a) == 3
    axes(a,1) == -2:0
    @test_throws ArgumentError resize!(a,-3)
end

@testset "issue #37199: offset range indices" begin
    # https://github.com/JuliaArrays/OffsetArrays.jl/issues/133
    A0 = [1 3; 2 4]
    A = OffsetArray(A0, (-1,2))

    r = OffsetArrays.IdOffsetRange(1:2, -1)
    v1 = view(A, r, 3)
    @test v1[0] == 1
    @test v1[1] == 2
    @test axes(v1, 1) == axes(r, 1)
    v2 = view(A, UnitRange(r), 3)
    for (indflat, indoffset) in enumerate(r)
        @test v1[indoffset] == v2[indflat]
    end

    r = OffsetArrays.IdOffsetRange(1:2, 2)
    v1 = view(A, 1, r)
    @test v1[3] == 2
    @test v1[4] == 4
    @test axes(v1, 1) == axes(r, 1)
    v2 = view(A, 1, UnitRange(r))
    for (indflat, indoffset) in enumerate(r)
        @test v1[indoffset] == v2[indflat]
    end

    a12 = zeros(3:8, 3:4)
    r = OffsetArrays.IdOffsetRange(Base.OneTo(3), 5)
    a12[r, 4] .= 3
    @test all(a12[r, 4] .== 3)
    @test all(a12[UnitRange(r), 4] .== 3)

    # https://github.com/JuliaArrays/OffsetArrays.jl/issues/100
    S = view(A, axes(A)...)
    @test S == A
    @test S[0,3] == S[1] == 1
    @test S[1,3] == S[2] == 2
    @test S[0,4] == S[3] == 3
    @test S[1,4] == S[4] == 4
    @test_throws BoundsError S[1,1]
    @test axes(S) == OffsetArrays.IdOffsetRange.((0:1, 3:4))
    S = view(A, axes(A, 1), 3)
    @test S == A[:, 3]
    @test S[0] == 1
    @test S[1] == 2
    @test_throws BoundsError S[length(S)]
    @test axes(S) == (OffsetArrays.IdOffsetRange(0:1), )
    S = view(A, 1, axes(A, 2))
    @test S == A[1, :]
    @test S[3] == 2
    @test S[4] == 4
    @test_throws BoundsError S[1]
    @test axes(S) == (OffsetArrays.IdOffsetRange(3:4), )

    A0 = collect(reshape(1:24, 2, 3, 4))
    A = OffsetArray(A0, (-1,2,1))
    S = view(A, axes(A, 1), 3:4, axes(A, 3))
    @test S == A[:, 3:4, :]
    @test S[0, 1, 2] == A[0, 3, 2]
    @test S[0, 2, 2] == A[0, 4, 2]
    @test S[1, 1, 2] == A[1, 3, 2]
    @test axes(S) == (OffsetArrays.IdOffsetRange(0:1), Base.OneTo(2), OffsetArrays.IdOffsetRange(2:5))
end

@testset "Zero-index indexing" begin
    @test OffsetArray([6], 2:2)[] == 6
    @test OffsetArray(fill(6, 1, 1), 2:2, 3:3)[] == 6
    @test OffsetArray(fill(6))[] == 6
    @test_throws BoundsError OffsetArray([6,7], 2:3)[]
    @test_throws BoundsError OffsetArray([6 7], 2:2, 2:3)[]
    @test_throws BoundsError OffsetArray([], 2:1)[]
end

@testset "IdentityUnitRange indexing" begin
    a = OffsetVector(3:4, 2:3)
    ax = IdentityUnitRange(2:3)
    @test a[ax[2]] == a[ax][2]

    s = -2:2:4
    r = 5:8
    y = OffsetArray(s, r)
    @test axes(y) == (r,)
    @test step(y) == step(s)

    a = OffsetVector(3:4, 10:11)
    ax = OffsetArrays.IdOffsetRange(5:6, 5)
    @test axes(a[ax]) == axes(ax)
    for i in axes(ax,1)
        @test a[ax[i]] == a[ax][i]
    end

    ax = IdentityUnitRange(10:11)
    @test axes(a[ax]) == axes(ax)
    for i in axes(ax,1)
        @test a[ax[i]] == a[ax][i]
    end
end

@testset "show OffsetMatrix" begin
    Y = reshape(1:25, 5, 5)
    X = OffsetArray(Y, -2:2, -4:0)

    io = IOBuffer()
    show(io, X)
    strX = String(take!(io))
    show(io, Y)
    strY = String(take!(io))
    @test strX == strY

    io_limit = IOContext(io, :limit => true)
    show(io_limit, X)
    strX = String(take!(io))
    show(io_limit, Y)
    strY = String(take!(io))
    @test strX == strY
end

@testset "vector indexing (issue #39896)" begin
    a = collect(1:10)
    r = Base.IdentityUnitRange(2:3)
    b = a[r]
    @test axes(b) == axes(r)
    for i in r
        @test b[i] == a[r[i]]
    end
end

@testset "proper partition for non-1-indexed vector" begin
    @test Iterators.partition(OffsetArray(1:10,10), 5) |> collect == [1:5,6:10] # OffsetVector
    @test Iterators.partition(OffsetArray(collect(1:10),10), 5) |> collect == [1:5,6:10] # OffsetVector
    @test Iterators.partition(OffsetArray(reshape(1:9,3,3), (3,3)), 5) |> collect == [1:5,6:9] #OffsetMatrix
    @test Iterators.partition(OffsetArray(reshape(collect(1:9),3,3), (3,3)), 5) |> collect == [1:5,6:9] #OffsetMatrix
    @test Iterators.partition(IdOffsetRange(2:7,10), 5) |> collect == [12:16,17:17] # IdOffsetRange
end

@testset "reshape" begin
    a = OffsetArray(4:5, 5:6)
    @test reshape(a, :) === a
    @test reshape(a, (:,)) === a
end

@testset "stack" begin
    nought = OffsetArray([0, 0.1, 0.01], 0:2)
    ten = OffsetArray([1,10,100,1000], 10:13)

    @test stack(ten) == ten
    @test stack(ten .+ nought') == ten .+ nought'
    @test stack(x^2 for x in ten) == ten.^2

    @test axes(stack(nought for _ in ten)) == (0:2, 10:13)
    @test axes(stack([nought for _ in ten])) == (0:2, 10:13)
    @test axes(stack(nought for _ in ten; dims=1)) == (10:13, 0:2)
    @test axes(stack((x, x^2) for x in nought)) == (1:2, 0:2)
    @test axes(stack(x -> x[end-1:end], ten for _ in nought, _ in nought)) == (1:2, 0:2, 0:2)
    @test axes(stack([ten[end-1:end] for _ in nought, _ in nought])) == (1:2, 0:2, 0:2)
end

@testset "issue #41630: replace_ref_begin_end!/@view on offset-like arrays" begin
    x = OffsetArray([1 2; 3 4], -10:-9, 9:10)  # 2×2 OffsetArray{...} with indices -10:-9×9:10

    # begin/end with offset indices
    @test (@view x[begin, 9])[] == 1
    @test (@view x[-10, end])[] == 2
    @test (@view x[-9, begin])[] == 3
    @test (@view x[end, 10])[] == 4
    @test (@view x[begin, begin])[] == 1
    @test (@view x[begin, end])[] == 2
    @test (@view x[end, begin])[] == 3
    @test (@view x[end, end])[] == 4

    # nested usages of begin/end
    y = OffsetArray([-10, -9], (5,))
    @test (@view x[begin, -y[end]])[] == 1
    @test (@view x[y[begin], end])[] == 2
    @test (@view x[end, -y[end]])[] == 3
    @test (@view x[y[end], end])[] == 4
end

@testset "CartesianIndices (issue #40035)" begin
    A = OffsetArray(big(1):big(2), 0);
    B = OffsetArray(1:2, 0);
    # axes of an OffsetArray may be converted to an AbstractUnitRange,
    # but the conversion to an OrdinalRange was not defined.
    # this is fixed in #40038, so the evaluation of its CartesianIndices should work
    @test CartesianIndices(A) == CartesianIndices(B)
end

@testset "overflowing show" begin
    A = OffsetArray(repeat([1], 1), typemax(Int)-1)
    b = IOBuffer(maxsize=10)
    show(b, A)
    @test String(take!(b)) == "[1]"
    show(b, (A, A))
    @test String(take!(b)) == "([1], [1])"
end

@testset "indexing views (#53249)" begin
    v = view([1,2,3,4], :)
    @test v[Base.IdentityUnitRange(2:3)] == OffsetArray(2:3, 2:3)
end

<<<<<<< HEAD
@testset "reshape" begin
    A0 = [1 3; 2 4]
    A = reshape(A0, 2:3, 4:5)
    @test axes(A) == Base.IdentityUnitRange.((2:3, 4:5))

    B = reshape(A0, -10:-9, 9:10)
    @test isa(B, OffsetArray{Int,2})
    @test parent(B) === A0
    @test axes(B) == Base.IdentityUnitRange.((-10:-9, 9:10))
=======
@testset "mapreduce with OffsetRanges" begin
    r = 5:100
    a = OffsetArray(r, 2)
    b = sum(a, dims=1)
    @test b[begin] == sum(r)
>>>>>>> cebfd7bc
end<|MERGE_RESOLUTION|>--- conflicted
+++ resolved
@@ -908,7 +908,6 @@
     @test v[Base.IdentityUnitRange(2:3)] == OffsetArray(2:3, 2:3)
 end
 
-<<<<<<< HEAD
 @testset "reshape" begin
     A0 = [1 3; 2 4]
     A = reshape(A0, 2:3, 4:5)
@@ -918,11 +917,11 @@
     @test isa(B, OffsetArray{Int,2})
     @test parent(B) === A0
     @test axes(B) == Base.IdentityUnitRange.((-10:-9, 9:10))
-=======
+end
+
 @testset "mapreduce with OffsetRanges" begin
     r = 5:100
     a = OffsetArray(r, 2)
     b = sum(a, dims=1)
     @test b[begin] == sum(r)
->>>>>>> cebfd7bc
 end