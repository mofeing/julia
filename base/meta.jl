--- conflicted
+++ resolved
@@ -468,12 +468,4 @@
 
 _instantiate_type_in_env(x, spsig, spvals) = ccall(:jl_instantiate_type_in_env, Any, (Any, Any, Ptr{Any}), x, spsig, spvals)
 
-<<<<<<< HEAD
-is_meta_expr_head(head::Symbol) = (head === :inbounds || head === :boundscheck ||
-                                   head === :meta || head === :loopinfo ||
-                                   head === :detach || head === :reattach || head === :sync ||
-                                   head === :syncregion)
-
-=======
->>>>>>> a4903fd0
 end # module