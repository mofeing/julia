--- conflicted
+++ resolved
@@ -70,13 +70,9 @@
             @assert length(stmt.edges) == length(stmt.values)
             for i = 1:length(stmt.edges)
                 edge = stmt.edges[i]
-<<<<<<< HEAD
-                if !(edge in ir.cfg.blocks[bb].preds)
+                if !(edge == 0 && bb == 1) && !(edge in ir.cfg.blocks[bb].preds)
                     enable_new_optimizer[] = false
-=======
-                if !(edge == 0 && bb == 1) && !(edge in ir.cfg.blocks[bb].preds)
                     #@Base.show ir.argtypes
->>>>>>> bb9d70b1
                     #@Base.show ir
                     @verify_error "Edge $edge of φ node $idx not in predecessor list"
                     error()
