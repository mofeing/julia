// This file is a part of Julia. License is MIT: https://julialang.org/license

#include <assert.h>
#include <stdio.h>
#include <stdlib.h>
#include <strings.h>

#include "julia.h"
#include "julia_internal.h"
#include "threading.h"

#ifdef __cplusplus
extern "C" {
#endif


// thread sleep state

// default to DEFAULT_THREAD_SLEEP_THRESHOLD; set via $JULIA_THREAD_SLEEP_THRESHOLD
uint64_t sleep_threshold;

// thread should not be sleeping--it might need to do work.
static const int16_t not_sleeping = 0;

// it is acceptable for the thread to be sleeping.
static const int16_t sleeping = 1;

// this thread is dead.
static const int16_t sleeping_like_the_dead JL_UNUSED = 2;

// a running count of how many threads are currently not_sleeping
// plus a running count of the number of in-flight wake-ups
// n.b. this may temporarily exceed jl_n_threads
_Atomic(int) n_threads_running = 0;

// invariant: No thread is ever asleep unless sleep_check_state is sleeping (or we have a wakeup signal pending).
// invariant: Any particular thread is not asleep unless that thread's sleep_check_state is sleeping.
// invariant: The transition of a thread state to sleeping must be followed by a check that there wasn't work pending for it.
// information: Observing thread not-sleeping is sufficient to ensure the target thread will subsequently inspect its local queue.
// information: Observing thread is-sleeping says it may be necessary to notify it at least once to wakeup. It may already be awake however for a variety of reasons.
// information: These observations require sequentially-consistent fences to be inserted between each of those operational phases.
// [^store_buffering_1]: These fences are used to avoid the cycle 2b -> 1a -> 1b -> 2a -> 2b where
// * Dequeuer:
//   * 1: `jl_atomic_store_relaxed(&ptls->sleep_check_state, sleeping)`
// * Enqueuer:
//   * 2: `jl_atomic_load_relaxed(&ptls->sleep_check_state)` in `jl_wakeup_thread` returns `not_sleeping`
// i.e., the dequeuer misses the enqueue and enqueuer misses the sleep state transition.
// [^store_buffering_2]: and also
// * Enqueuer:
//   * 1a: `jl_atomic_store_relaxed(jl_uv_n_waiters, 1)` in `JL_UV_LOCK`
//   * 1b: "cheap read" of `handle->pending` in `uv_async_send` (via `JL_UV_LOCK`) loads `0`
// * Dequeuer:
//   * 2a: store `2` to `handle->pending` in `uv_async_send` (via `JL_UV_LOCK` in `jl_task_get_next`)
//   * 2b: `jl_atomic_load_relaxed(jl_uv_n_waiters)` in `jl_task_get_next` returns `0`
// i.e., the dequeuer misses the `n_waiters` is set and enqueuer misses the `uv_stop` flag (in `signal_async`) transition to cleared

JULIA_DEBUG_SLEEPWAKE(
uint64_t wakeup_enter;
uint64_t wakeup_leave;
uint64_t io_wakeup_enter;
uint64_t io_wakeup_leave;
);

JL_DLLEXPORT int jl_set_task_tid(jl_task_t *task, int16_t tid) JL_NOTSAFEPOINT
{
    // Try to acquire the lock on this task.
    int16_t was = jl_atomic_load_relaxed(&task->tid);
    if (was == tid)
        return 1;
    if (was == -1)
        return jl_atomic_cmpswap(&task->tid, &was, tid) || was == tid;
    return 0;
}

JL_DLLEXPORT int jl_set_task_threadpoolid(jl_task_t *task, int8_t tpid) JL_NOTSAFEPOINT
{
    if (tpid < -1 || tpid >= jl_n_threadpools)
        return 0;
    task->threadpoolid = tpid;
    return 1;
}

// GC functions used
extern int jl_gc_mark_queue_obj_explicit(jl_gc_mark_cache_t *gc_cache,
                                         jl_gc_markqueue_t *mq, jl_value_t *obj) JL_NOTSAFEPOINT;

// parallel task runtime
// ---

JL_DLLEXPORT uint32_t jl_rand_ptls(uint32_t max) // [0, n)
{
    jl_ptls_t ptls = jl_current_task->ptls;
    return cong(max, &ptls->rngseed);
}

// initialize the threading infrastructure
// (called only by the main thread)
void jl_init_threadinginfra(void)
{
    /* initialize the synchronization trees pool */
    sleep_threshold = DEFAULT_THREAD_SLEEP_THRESHOLD;
    char *cp = getenv(THREAD_SLEEP_THRESHOLD_NAME);
    if (cp) {
        if (!strncasecmp(cp, "infinite", 8))
            sleep_threshold = UINT64_MAX;
        else
            sleep_threshold = (uint64_t)strtol(cp, NULL, 10);
    }
}


void JL_NORETURN jl_finish_task(jl_task_t *ct);

// thread function: used by all mutator threads except the main thread
void jl_threadfun(void *arg)
{
    jl_threadarg_t *targ = (jl_threadarg_t*)arg;

    // initialize this thread (set tid, create heap, set up root task)
    jl_ptls_t ptls = jl_init_threadtls(targ->tid);
    void *stack_lo, *stack_hi;
    jl_init_stack_limits(0, &stack_lo, &stack_hi);
    // warning: this changes `jl_current_task`, so be careful not to call that from this function
    jl_task_t *ct = jl_init_root_task(ptls, stack_lo, stack_hi);
    JL_GC_PROMISE_ROOTED(ct);

    // wait for all threads
    jl_gc_state_set(ptls, JL_GC_STATE_SAFE, JL_GC_STATE_UNSAFE);
    uv_barrier_wait(targ->barrier);

    // free the thread argument here
    free(targ);

    (void)jl_gc_unsafe_enter(ptls);
    jl_finish_task(ct); // noreturn
}



void jl_init_thread_scheduler(jl_ptls_t ptls) JL_NOTSAFEPOINT
{
    uv_mutex_init(&ptls->sleep_lock);
    uv_cond_init(&ptls->wake_signal);
    // record that there is now another thread that may be used to schedule work
    // we will decrement this again in scheduler_delete_thread, only slightly
    // in advance of pthread_join (which hopefully itself also had been
    // adopted by now and is included in n_threads_running too)
    (void)jl_atomic_fetch_add_relaxed(&n_threads_running, 1);
    // n.b. this is the only point in the code where we ignore the invariants on the ordering of n_threads_running
    // since we are being initialized from foreign code, we could not necessarily have expected or predicted that to happen
}

int jl_running_under_rr(int recheck)
{
#ifdef _OS_LINUX_
#define RR_CALL_BASE 1000
#define SYS_rrcall_check_presence (RR_CALL_BASE + 8)
    static _Atomic(int) is_running_under_rr = 0;
    int rr = jl_atomic_load_relaxed(&is_running_under_rr);
    if (rr == 0 || recheck) {
        int ret = syscall(SYS_rrcall_check_presence, 0, 0, 0, 0, 0, 0);
        if (ret == -1)
            // Should always be ENOSYS, but who knows what people do for
            // unknown syscalls with their seccomp filters, so just say
            // that we don't have rr.
            rr = 2;
        else
            rr = 1;
        jl_atomic_store_relaxed(&is_running_under_rr, rr);
    }
    return rr == 1;
#else
    return 0;
#endif
}


//  sleep_check_after_threshold() -- if sleep_threshold ns have passed, return 1
static int sleep_check_after_threshold(uint64_t *start_cycles) JL_NOTSAFEPOINT
{
    JULIA_DEBUG_SLEEPWAKE( return 1 ); // hammer on the sleep/wake logic much harder
    /**
     * This wait loop is a bit of a worst case for rr - it needs timer access,
     * which are slow and it busy loops in user space, which prevents the
     * scheduling logic from switching to other threads. Just don't bother
     * trying to wait here
     */
    if (jl_running_under_rr(0))
        return 1;
    if (!(*start_cycles)) {
        *start_cycles = jl_hrtime();
        return 0;
    }
    uint64_t elapsed_cycles = jl_hrtime() - (*start_cycles);
    if (elapsed_cycles >= sleep_threshold) {
        *start_cycles = 0;
        return 1;
    }
    return 0;
}

void surprise_wakeup(jl_ptls_t ptls) JL_NOTSAFEPOINT
{
    // equivalent to wake_thread, without the assert on wasrunning
    int8_t state = jl_atomic_load_relaxed(&ptls->sleep_check_state);
    if (state == sleeping) {
        if (jl_atomic_cmpswap_relaxed(&ptls->sleep_check_state, &state, not_sleeping)) {
            // this notification will never be consumed, so we may have now
            // introduced some inaccuracy into the count, but that is
            // unavoidable with any asynchronous interruption
            jl_atomic_fetch_add_relaxed(&n_threads_running, 1);
        }
    }
}


static int set_not_sleeping(jl_ptls_t ptls) JL_NOTSAFEPOINT
{
    if (jl_atomic_load_relaxed(&ptls->sleep_check_state) != not_sleeping) {
        if (jl_atomic_exchange_relaxed(&ptls->sleep_check_state, not_sleeping) != not_sleeping) {
            return 1;
        }
    }
    int wasrunning = jl_atomic_fetch_add_relaxed(&n_threads_running, -1); // consume in-flight wakeup
    assert(wasrunning > 1); (void)wasrunning;
    return 0;
}

static int wake_thread(int16_t tid) JL_NOTSAFEPOINT
{
    jl_ptls_t ptls2 = jl_atomic_load_relaxed(&jl_all_tls_states)[tid];

    if (jl_atomic_load_relaxed(&ptls2->sleep_check_state) != not_sleeping) {
        int8_t state = sleeping;
        if (jl_atomic_cmpswap_relaxed(&ptls2->sleep_check_state, &state, not_sleeping)) {
            int wasrunning = jl_atomic_fetch_add_relaxed(&n_threads_running, 1); // increment in-flight wakeup count
            assert(wasrunning); (void)wasrunning;
            JL_PROBE_RT_SLEEP_CHECK_WAKE(ptls2, state);
            uv_mutex_lock(&ptls2->sleep_lock);
            uv_cond_signal(&ptls2->wake_signal);
            uv_mutex_unlock(&ptls2->sleep_lock);
            return 1;
        }
    }
    return 0;
}


static void wake_libuv(void) JL_NOTSAFEPOINT
{
    JULIA_DEBUG_SLEEPWAKE( io_wakeup_enter = cycleclock() );
    jl_wake_libuv();
    JULIA_DEBUG_SLEEPWAKE( io_wakeup_leave = cycleclock() );
}

void wakeup_thread(jl_task_t *ct, int16_t tid) JL_NOTSAFEPOINT { // Pass in ptls when we have it already available to save a lookup
    int16_t self = jl_atomic_load_relaxed(&ct->tid);
    if (tid != self)
        jl_fence(); // [^store_buffering_1]
    jl_task_t *uvlock = jl_atomic_load_relaxed(&jl_uv_mutex.owner);
    JULIA_DEBUG_SLEEPWAKE( wakeup_enter = cycleclock() );
    if (tid == self || tid == -1) {
        // we're already awake, but make sure we'll exit uv_run
        // and that n_threads_running is updated if this is now considered in-flight
        jl_ptls_t ptls = ct->ptls;
        if (jl_atomic_load_relaxed(&ptls->sleep_check_state) != not_sleeping) {
            if (jl_atomic_exchange_relaxed(&ptls->sleep_check_state, not_sleeping) != not_sleeping) {
                int wasrunning = jl_atomic_fetch_add_relaxed(&n_threads_running, 1);
                assert(wasrunning); (void)wasrunning;
                JL_PROBE_RT_SLEEP_CHECK_WAKEUP(ptls);
            }
        }
        if (uvlock == ct)
            uv_stop(jl_global_event_loop());
    }
    else {
        // something added to the sticky-queue: notify that thread
        if (wake_thread(tid) && uvlock != ct) {
            // check if we need to notify uv_run too
            jl_fence();
            jl_ptls_t other = jl_atomic_load_relaxed(&jl_all_tls_states)[tid];
            jl_task_t *tid_task = jl_atomic_load_relaxed(&other->current_task);
            // now that we have changed the thread to not-sleeping, ensure that
            // either it has not yet acquired the libuv lock, or that it will
            // observe the change of state to not_sleeping
            if (jl_atomic_load_relaxed(&jl_uv_mutex.owner) == tid_task)
                wake_libuv();
        }
    }
    // check if the other threads might be sleeping
    if (tid == -1) {
        // something added to the multi-queue: notify all threads
        // in the future, we might want to instead wake some fraction of threads,
        // and let each of those wake additional threads if they find work
        int anysleep = 0;
        int nthreads = jl_atomic_load_acquire(&jl_n_threads);
        for (tid = 0; tid < nthreads; tid++) {
            if (tid != self)
                anysleep |= wake_thread(tid);
        }
        // check if we need to notify uv_run too
        if (uvlock != ct && anysleep) {
            jl_fence();
            if (jl_atomic_load_relaxed(&jl_uv_mutex.owner) != NULL)
                wake_libuv();
        }
    }
    JULIA_DEBUG_SLEEPWAKE( wakeup_leave = cycleclock() );
}

/* ensure thread tid is awake if necessary */
JL_DLLEXPORT void jl_wakeup_thread(int16_t tid) JL_NOTSAFEPOINT
{
    jl_task_t *ct = jl_current_task;
    wakeup_thread(ct, tid);
}

// get the next runnable task
static jl_task_t *get_next_task(jl_value_t *trypoptask, jl_value_t *q)
{
    jl_gc_safepoint();
    jl_task_t *task = (jl_task_t*)jl_apply_generic(trypoptask, &q, 1);
    if (jl_is_task(task)) {
        int self = jl_atomic_load_relaxed(&jl_current_task->tid);
        jl_set_task_tid(task, self);
        return task;
    }
    return NULL;
}

static int check_empty(jl_value_t *checkempty)
{
    return jl_apply_generic(checkempty, NULL, 0) == jl_true;
}

jl_task_t *wait_empty JL_GLOBALLY_ROOTED;
void jl_wait_empty_begin(void);
void jl_wait_empty_end(void);

void jl_task_wait_empty(void)
{
    jl_task_t *ct = jl_current_task;
    if (jl_atomic_load_relaxed(&ct->tid) == 0 && jl_base_module) {
        jl_wait_empty_begin();
        jl_value_t *f = jl_get_global(jl_base_module, jl_symbol("wait"));
        wait_empty = ct;
        size_t lastage = ct->world_age;
        ct->world_age = jl_atomic_load_acquire(&jl_world_counter);
        if (f)
            jl_apply_generic(f, NULL, 0);
        // we are back from jl_task_get_next now
        ct->world_age = lastage;
        wait_empty = NULL;
        // TODO: move this lock acquire to before the wait_empty return and the
        // unlock to the caller, so that we ensure new work (from uv_unref
        // objects) didn't unexpectedly get scheduled and start running behind
        // our back during the function return
        JL_UV_LOCK();
        jl_wait_empty_end();
        JL_UV_UNLOCK();
    }
}

static int may_sleep(jl_ptls_t ptls) JL_NOTSAFEPOINT
{
    // sleep_check_state is only transitioned from not_sleeping to sleeping
    // by the thread itself. As a result, if this returns false, it will
    // continue returning false. If it returns true, we know the total
    // modification order of the fences.
    jl_fence(); // [^store_buffering_1] [^store_buffering_2]
    return jl_atomic_load_relaxed(&ptls->sleep_check_state) == sleeping;
}


JL_DLLEXPORT jl_task_t *jl_task_get_next(jl_value_t *trypoptask, jl_value_t *q, jl_value_t *checkempty)
{
    jl_task_t *ct = jl_current_task;
    uint64_t start_cycles = 0;

    while (1) {
        jl_task_t *task = get_next_task(trypoptask, q);
        if (task)
            return task;

        // quick, race-y check to see if there seems to be any stuff in there
        jl_cpu_pause();
        if (!check_empty(checkempty)) {
            start_cycles = 0;
            continue;
        }

        jl_cpu_pause();
        jl_ptls_t ptls = ct->ptls;
        if (sleep_check_after_threshold(&start_cycles) || (ptls->tid == jl_atomic_load_relaxed(&io_loop_tid) && (!jl_atomic_load_relaxed(&_threadedregion) || wait_empty))) {
            // acquire sleep-check lock
            assert(jl_atomic_load_relaxed(&ptls->sleep_check_state) == not_sleeping);
            jl_atomic_store_relaxed(&ptls->sleep_check_state, sleeping);
            jl_fence(); // [^store_buffering_1]
            JL_PROBE_RT_SLEEP_CHECK_SLEEP(ptls);
            if (!check_empty(checkempty)) { // uses relaxed loads
                if (set_not_sleeping(ptls)) {
                    JL_PROBE_RT_SLEEP_CHECK_TASKQ_WAKE(ptls);
                }
                continue;
            }
            volatile int isrunning = 1;
            JL_TRY {
                task = get_next_task(trypoptask, q); // note: this should not yield
                if (ptls != ct->ptls) {
                    // sigh, a yield was detected, so let's go ahead and handle it anyway by starting over
                    ptls = ct->ptls;
                    if (set_not_sleeping(ptls)) {
                        JL_PROBE_RT_SLEEP_CHECK_TASK_WAKE(ptls);
                    }
                    continue; // jump to JL_CATCH
                }
                if (task) {
                    if (set_not_sleeping(ptls)) {
                        JL_PROBE_RT_SLEEP_CHECK_TASK_WAKE(ptls);
                    }
                    continue; // jump to JL_CATCH
                }

                // IO is always permitted, but outside a threaded region, only
                // thread 0 will process messages.
                // Inside a threaded region, any thread can listen for IO messages,
                // and one thread should win this race and watch the event loop,
                // but we bias away from idle threads getting parked here.
                //
                // The reason this works is somewhat convoluted, and closely tied to [^store_buffering_1]:
                //  - After decrementing _threadedregion, the thread is required to
                //    call jl_wakeup_thread(0), that will kick out any thread who is
                //    already there, and then eventually thread 0 will get here.
                //  - Inside a _threadedregion, there must exist at least one
                //    thread that has a happens-before relationship on the libuv lock
                //    before reaching this decision point in the code who will see
                //    the lock as unlocked and thus must win this race here.
                int uvlock = 0;
                if (jl_atomic_load_relaxed(&_threadedregion)) {
                    uvlock = jl_mutex_trylock(&jl_uv_mutex);
                }
                else if (ptls->tid == jl_atomic_load_relaxed(&io_loop_tid)) {
                    uvlock = 1;
                    JL_UV_LOCK();
                }
                else {
                    // Since we might have started some IO work, we might need
                    // to ensure tid = 0 will go watch that new event source.
                    // If trylock would have succeeded, that may have been our
                    // responsibility, so need to make sure thread 0 will take care
                    // of us.
                    if (jl_atomic_load_relaxed(&jl_uv_mutex.owner) == NULL) // aka trylock
<<<<<<< HEAD
                        jl_wakeup_thread(jl_atomic_load_relaxed(&io_loop_tid));
=======
                        wakeup_thread(ct, 0);
>>>>>>> fdc10908
                }
                if (uvlock) {
                    int enter_eventloop = may_sleep(ptls);
                    int active = 0;
                    if (jl_atomic_load_relaxed(&jl_uv_n_waiters) != 0)
                        // if we won the race against someone who actually needs
                        // the lock to do real work, we need to let them have it instead
                        enter_eventloop = 0;
                    if (enter_eventloop) {
                        uv_loop_t *loop = jl_global_event_loop();
                        loop->stop_flag = 0;
                        JULIA_DEBUG_SLEEPWAKE( ptls->uv_run_enter = cycleclock() );
                        active = uv_run(loop, UV_RUN_ONCE);
                        JULIA_DEBUG_SLEEPWAKE( ptls->uv_run_leave = cycleclock() );
                        jl_gc_safepoint();
                    }
                    JL_UV_UNLOCK();
                    // optimization: check again first if we may have work to do.
                    // Otherwise we got a spurious wakeup since some other thread
                    // that just wanted to steal libuv from us. We will just go
                    // right back to sleep on the individual wake signal to let
                    // them take it from us without conflict.
                    if (active || !may_sleep(ptls)) {
                        if (set_not_sleeping(ptls)) {
                            JL_PROBE_RT_SLEEP_CHECK_UV_WAKE(ptls);
                        }
                        start_cycles = 0;
                        continue; // jump to JL_CATCH
                    }
                    if (!enter_eventloop && !jl_atomic_load_relaxed(&_threadedregion) && ptls->tid == jl_atomic_load_relaxed(&io_loop_tid)) {
                        // thread 0 is the only thread permitted to run the event loop
                        // so it needs to stay alive, just spin-looping if necessary
                        if (set_not_sleeping(ptls)) {
                            JL_PROBE_RT_SLEEP_CHECK_UV_WAKE(ptls);
                        }
                        start_cycles = 0;
                        continue; // jump to JL_CATCH
                    }
                }

                // any thread which wants us running again will have to observe
                // sleep_check_state==sleeping and increment n_threads_running for us
                int wasrunning = jl_atomic_fetch_add_relaxed(&n_threads_running, -1);
                assert(wasrunning);
                isrunning = 0;
                if (wasrunning == 1) {
                    // This was the last running thread, and there is no thread with !may_sleep
                    // so make sure io_loop_tid is notified to check wait_empty
                    // TODO: this also might be a good time to check again that
                    // libuv's queue is truly empty, instead of during delete_thread
                    int16_t tid2 = 0;
                    if (ptls->tid != tid2) {
                        jl_ptls_t ptls2 = jl_atomic_load_relaxed(&jl_all_tls_states)[tid2];
                        uv_mutex_lock(&ptls2->sleep_lock);
                        uv_cond_signal(&ptls2->wake_signal);
                        uv_mutex_unlock(&ptls2->sleep_lock);
                    }
                }

                // the other threads will just wait for an individual wake signal to resume
                JULIA_DEBUG_SLEEPWAKE( ptls->sleep_enter = cycleclock() );
                int8_t gc_state = jl_gc_safe_enter(ptls);
                uv_mutex_lock(&ptls->sleep_lock);
                while (may_sleep(ptls)) {
                    if (ptls->tid == 0) {
                        task = wait_empty;
                        if (task && jl_atomic_load_relaxed(&n_threads_running) == 0) {
                            wasrunning = jl_atomic_fetch_add_relaxed(&n_threads_running, 1);
                            assert(!wasrunning);
                            wasrunning = !set_not_sleeping(ptls);
                            assert(!wasrunning);
                            JL_PROBE_RT_SLEEP_CHECK_TASK_WAKE(ptls);
                            if (!ptls->finalizers_inhibited)
                                ptls->finalizers_inhibited++; // this annoyingly is rather sticky (we should like to reset it at the end of jl_task_wait_empty)
                            break;
                        }
                        task = NULL;
                    }
                    // else should we warn the user of certain deadlock here if tid == 0 && n_threads_running == 0?
                    uv_cond_wait(&ptls->wake_signal, &ptls->sleep_lock);
                }
                assert(jl_atomic_load_relaxed(&ptls->sleep_check_state) == not_sleeping);
                assert(jl_atomic_load_relaxed(&n_threads_running));
                start_cycles = 0;
                uv_mutex_unlock(&ptls->sleep_lock);
                JULIA_DEBUG_SLEEPWAKE( ptls->sleep_leave = cycleclock() );
                jl_gc_safe_leave(ptls, gc_state); // contains jl_gc_safepoint
                if (task) {
                    assert(task == wait_empty);
                    wait_empty = NULL;
                    continue;
                }
            }
            JL_CATCH {
                // probably SIGINT, but possibly a user mistake in trypoptask
                if (!isrunning)
                    jl_atomic_fetch_add_relaxed(&n_threads_running, 1);
                set_not_sleeping(ptls);
                jl_rethrow();
            }
            if (task)
                return task;
        }
        else {
            // maybe check the kernel for new messages too
            jl_process_events();
        }
    }
}

void scheduler_delete_thread(jl_ptls_t ptls) JL_NOTSAFEPOINT
{
    int notsleeping = jl_atomic_exchange_relaxed(&ptls->sleep_check_state, sleeping_like_the_dead) == not_sleeping;
    jl_fence();
    if (notsleeping) {
        if (jl_atomic_load_relaxed(&n_threads_running) == 1) {
            jl_ptls_t ptls2 = jl_atomic_load_relaxed(&jl_all_tls_states)[jl_atomic_load_relaxed(&io_loop_tid)];
            // This was the last running thread, and there is no thread with !may_sleep
            // so make sure tid 0 is notified to check wait_empty
            uv_mutex_lock(&ptls2->sleep_lock);
            uv_cond_signal(&ptls2->wake_signal);
            uv_mutex_unlock(&ptls2->sleep_lock);
        }
    }
    else {
        jl_atomic_fetch_add_relaxed(&n_threads_running, 1);
    }
    wakeup_thread(jl_atomic_load_relaxed(&ptls->current_task), 0); // force thread 0 to see that we do not have the IO lock (and am dead)
    jl_atomic_fetch_add_relaxed(&n_threads_running, -1);
}

#ifdef __cplusplus
}
#endif<|MERGE_RESOLUTION|>--- conflicted
+++ resolved
@@ -450,11 +450,8 @@
                     // responsibility, so need to make sure thread 0 will take care
                     // of us.
                     if (jl_atomic_load_relaxed(&jl_uv_mutex.owner) == NULL) // aka trylock
-<<<<<<< HEAD
                         jl_wakeup_thread(jl_atomic_load_relaxed(&io_loop_tid));
-=======
-                        wakeup_thread(ct, 0);
->>>>>>> fdc10908
+
                 }
                 if (uvlock) {
                     int enter_eventloop = may_sleep(ptls);
