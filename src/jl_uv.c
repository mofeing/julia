--- conflicted
+++ resolved
@@ -77,12 +77,8 @@
 int base_module_conflict = 0; //set to 1 if Base is getting redefined since it means there are two place to try the callbacks
 // warning: this is defined without the standard do {...} while (0) wrapper, since I wanted ret to escape
 // warning: during bootstrapping, callbacks will be called twice if a MethodError occured at ANY time during callback call
-<<<<<<< HEAD
+// Use:  JULIA_CB(hook, arg1, numberOfAdditionalArgs, arg2Type, arg2, ..., argNType, argN)
 #define JULIA_CB(hook, ...) \
-=======
-// Use:  JULIA_CB(hook, arg1, numberOfAdditionalArgs, arg2Type, arg2, ..., argNType, argN)
-#define JULIA_CB(hook,args...) \
->>>>>>> 54e01787
     jl_value_t *ret; \
     if (!base_module_conflict) { \
         ret = jl_callback_call(JULIA_HOOK(hook),__VA_ARGS__); \
